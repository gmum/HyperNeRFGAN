﻿# Copyright (c) 2021, NVIDIA CORPORATION.  All rights reserved.
#
# NVIDIA CORPORATION and its licensors retain all intellectual property
# and proprietary rights in and to this software, related documentation
# and any modifications thereto.  Any use, reproduction, disclosure or
# distribution of this software and related documentation without an express
# license agreement from NVIDIA CORPORATION is strictly prohibited.

import numpy as np
import scipy.signal
import torch
from torch_utils import persistence
from torch_utils import misc
from torch_utils.misc import make_indexing_channels
from torch_utils.ops import upfirdn2d
from torch_utils.ops import grid_sample_gradfix
from torch_utils.ops import conv2d_gradfix

#----------------------------------------------------------------------------
# Coefficients of various wavelet decomposition low-pass filters.

wavelets = {
    'haar': [0.7071067811865476, 0.7071067811865476],
    'db1':  [0.7071067811865476, 0.7071067811865476],
    'db2':  [-0.12940952255092145, 0.22414386804185735, 0.836516303737469, 0.48296291314469025],
    'db3':  [0.035226291882100656, -0.08544127388224149, -0.13501102001039084, 0.4598775021193313, 0.8068915093133388, 0.3326705529509569],
    'db4':  [-0.010597401784997278, 0.032883011666982945, 0.030841381835986965, -0.18703481171888114, -0.02798376941698385, 0.6308807679295904, 0.7148465705525415, 0.23037781330885523],
    'db5':  [0.003335725285001549, -0.012580751999015526, -0.006241490213011705, 0.07757149384006515, -0.03224486958502952, -0.24229488706619015, 0.13842814590110342, 0.7243085284385744, 0.6038292697974729, 0.160102397974125],
    'db6':  [-0.00107730108499558, 0.004777257511010651, 0.0005538422009938016, -0.031582039318031156, 0.02752286553001629, 0.09750160558707936, -0.12976686756709563, -0.22626469396516913, 0.3152503517092432, 0.7511339080215775, 0.4946238903983854, 0.11154074335008017],
    'db7':  [0.0003537138000010399, -0.0018016407039998328, 0.00042957797300470274, 0.012550998556013784, -0.01657454163101562, -0.03802993693503463, 0.0806126091510659, 0.07130921926705004, -0.22403618499416572, -0.14390600392910627, 0.4697822874053586, 0.7291320908465551, 0.39653931948230575, 0.07785205408506236],
    'db8':  [-0.00011747678400228192, 0.0006754494059985568, -0.0003917403729959771, -0.00487035299301066, 0.008746094047015655, 0.013981027917015516, -0.04408825393106472, -0.01736930100202211, 0.128747426620186, 0.00047248457399797254, -0.2840155429624281, -0.015829105256023893, 0.5853546836548691, 0.6756307362980128, 0.3128715909144659, 0.05441584224308161],
    'sym2': [-0.12940952255092145, 0.22414386804185735, 0.836516303737469, 0.48296291314469025],
    'sym3': [0.035226291882100656, -0.08544127388224149, -0.13501102001039084, 0.4598775021193313, 0.8068915093133388, 0.3326705529509569],
    'sym4': [-0.07576571478927333, -0.02963552764599851, 0.49761866763201545, 0.8037387518059161, 0.29785779560527736, -0.09921954357684722, -0.012603967262037833, 0.0322231006040427],
    'sym5': [0.027333068345077982, 0.029519490925774643, -0.039134249302383094, 0.1993975339773936, 0.7234076904024206, 0.6339789634582119, 0.01660210576452232, -0.17532808990845047, -0.021101834024758855, 0.019538882735286728],
    'sym6': [0.015404109327027373, 0.0034907120842174702, -0.11799011114819057, -0.048311742585633, 0.4910559419267466, 0.787641141030194, 0.3379294217276218, -0.07263752278646252, -0.021060292512300564, 0.04472490177066578, 0.0017677118642428036, -0.007800708325034148],
    'sym7': [0.002681814568257878, -0.0010473848886829163, -0.01263630340325193, 0.03051551316596357, 0.0678926935013727, -0.049552834937127255, 0.017441255086855827, 0.5361019170917628, 0.767764317003164, 0.2886296317515146, -0.14004724044296152, -0.10780823770381774, 0.004010244871533663, 0.010268176708511255],
    'sym8': [-0.0033824159510061256, -0.0005421323317911481, 0.03169508781149298, 0.007607487324917605, -0.1432942383508097, -0.061273359067658524, 0.4813596512583722, 0.7771857517005235, 0.3644418948353314, -0.05194583810770904, -0.027219029917056003, 0.049137179673607506, 0.003808752013890615, -0.01495225833704823, -0.0003029205147213668, 0.0018899503327594609],
}

#----------------------------------------------------------------------------
# Helpers for constructing transformation matrices.

def matrix(*rows, device=None):
    assert all(len(row) == len(rows[0]) for row in rows)
    elems = [x for row in rows for x in row]
    ref = [x for x in elems if isinstance(x, torch.Tensor)]
    if len(ref) == 0:
        return misc.constant(np.asarray(rows), device=device)
    assert device is None or device == ref[0].device
    elems = [x if isinstance(x, torch.Tensor) else misc.constant(x, shape=ref[0].shape, device=ref[0].device) for x in elems]
    return torch.stack(elems, dim=-1).reshape(ref[0].shape + (len(rows), -1))

def translate2d(tx, ty, **kwargs):
    return matrix(
        [1, 0, tx],
        [0, 1, ty],
        [0, 0, 1],
        **kwargs)

def translate3d(tx, ty, tz, **kwargs):
    return matrix(
        [1, 0, 0, tx],
        [0, 1, 0, ty],
        [0, 0, 1, tz],
        [0, 0, 0, 1],
        **kwargs)

def scale2d(sx, sy, **kwargs):
    return matrix(
        [sx, 0,  0],
        [0,  sy, 0],
        [0,  0,  1],
        **kwargs)

def scale3d(sx, sy, sz, **kwargs):
    return matrix(
        [sx, 0,  0,  0],
        [0,  sy, 0,  0],
        [0,  0,  sz, 0],
        [0,  0,  0,  1],
        **kwargs)

def rotate2d(theta, **kwargs):
    return matrix(
        [torch.cos(theta), torch.sin(-theta), 0],
        [torch.sin(theta), torch.cos(theta),  0],
        [0,                0,                 1],
        **kwargs)

def rotate3d(v, theta, **kwargs):
    vx = v[..., 0]; vy = v[..., 1]; vz = v[..., 2]
    s = torch.sin(theta); c = torch.cos(theta); cc = 1 - c
    return matrix(
        [vx*vx*cc+c,    vx*vy*cc-vz*s, vx*vz*cc+vy*s, 0],
        [vy*vx*cc+vz*s, vy*vy*cc+c,    vy*vz*cc-vx*s, 0],
        [vz*vx*cc-vy*s, vz*vy*cc+vx*s, vz*vz*cc+c,    0],
        [0,             0,             0,             1],
        **kwargs)

def translate2d_inv(tx, ty, **kwargs):
    return translate2d(-tx, -ty, **kwargs)

def scale2d_inv(sx, sy, **kwargs):
    return scale2d(1 / sx, 1 / sy, **kwargs)

def rotate2d_inv(theta, **kwargs):
    return rotate2d(-theta, **kwargs)

#----------------------------------------------------------------------------
# Versatile image augmentation pipeline from the paper
# "Training Generative Adversarial Networks with Limited Data".
#
# All augmentations are disabled by default; individual augmentations can
# be enabled by setting their probability multipliers to 1.

@persistence.persistent_class
class AugmentPipe(torch.nn.Module):
    def __init__(self,
        xflip=0, rotate90=0, xint=0, xint_max=0.125,
        scale=0, rotate=0, aniso=0, xfrac=0, scale_std=0.2, rotate_max=1, aniso_std=0.2, xfrac_std=0.125,
        brightness=0, contrast=0, lumaflip=0, hue=0, saturation=0, brightness_std=0.2, contrast_std=0.5, hue_max=1, saturation_std=1,
        imgfilter=0, imgfilter_bands=[1,1,1,1], imgfilter_std=1,
        noise=0, cutout=0, noise_std=0.1, cutout_size=0.5, crop=False,
    ):
        super().__init__()
        self.register_buffer('p', torch.ones([]))       # Overall multiplier for augmentation probability.

        # Pixel blitting.
        self.xflip            = float(xflip)            # Probability multiplier for x-flip.
        self.rotate90         = float(rotate90)         # Probability multiplier for 90 degree rotations.
        self.xint             = float(xint)             # Probability multiplier for integer translation.
        self.xint_max         = float(xint_max)         # Range of integer translation, relative to image dimensions.

        # General geometric transformations.
        self.scale            = float(scale)            # Probability multiplier for isotropic scaling.
        self.rotate           = float(rotate)           # Probability multiplier for arbitrary rotation.
        self.aniso            = float(aniso)            # Probability multiplier for anisotropic scaling.
        self.xfrac            = float(xfrac)            # Probability multiplier for fractional translation.
        self.scale_std        = float(scale_std)        # Log2 standard deviation of isotropic scaling.
        self.rotate_max       = float(rotate_max)       # Range of arbitrary rotation, 1 = full circle.
        self.aniso_std        = float(aniso_std)        # Log2 standard deviation of anisotropic scaling.
        self.xfrac_std        = float(xfrac_std)        # Standard deviation of frational translation, relative to image dimensions.

        # Color transformations.
        self.brightness       = float(brightness)       # Probability multiplier for brightness.
        self.contrast         = float(contrast)         # Probability multiplier for contrast.
        self.lumaflip         = float(lumaflip)         # Probability multiplier for luma flip.
        self.hue              = float(hue)              # Probability multiplier for hue rotation.
        self.saturation       = float(saturation)       # Probability multiplier for saturation.
        self.brightness_std   = float(brightness_std)   # Standard deviation of brightness.
        self.contrast_std     = float(contrast_std)     # Log2 standard deviation of contrast.
        self.hue_max          = float(hue_max)          # Range of hue rotation, 1 = full circle.
        self.saturation_std   = float(saturation_std)   # Log2 standard deviation of saturation.

        # Image-space filtering.
        self.imgfilter        = float(imgfilter)        # Probability multiplier for image-space filtering.
        self.imgfilter_bands  = list(imgfilter_bands)   # Probability multipliers for individual frequency bands.
        self.imgfilter_std    = float(imgfilter_std)    # Log2 standard deviation of image-space filter amplification.

        # Image-space corruptions.
        self.noise            = float(noise)            # Probability multiplier for additive RGB noise.
        self.cutout           = float(cutout)           # Probability multiplier for cutout.
        self.noise_std        = float(noise_std)        # Standard deviation of additive RGB noise.
        self.cutout_size      = float(cutout_size)      # Size of the cutout rectangle, relative to image dimensions.

        # Setup orthogonal lowpass filter for geometric augmentations.
        self.register_buffer('Hz_geom', upfirdn2d.setup_filter(wavelets['sym6']))

        # Construct filter bank for image-space filtering.
        Hz_lo = np.asarray(wavelets['sym2'])            # H(z)
        Hz_hi = Hz_lo * ((-1) ** np.arange(Hz_lo.size)) # H(-z)
        Hz_lo2 = np.convolve(Hz_lo, Hz_lo[::-1]) / 2    # H(z) * H(z^-1) / 2
        Hz_hi2 = np.convolve(Hz_hi, Hz_hi[::-1]) / 2    # H(-z) * H(-z^-1) / 2
        Hz_fbank = np.eye(4, 1)                         # Bandpass(H(z), b_i)
        for i in range(1, Hz_fbank.shape[0]):
            Hz_fbank = np.dstack([Hz_fbank, np.zeros_like(Hz_fbank)]).reshape(Hz_fbank.shape[0], -1)[:, :-1]
            Hz_fbank = scipy.signal.convolve(Hz_fbank, [Hz_lo2])
            Hz_fbank[i, (Hz_fbank.shape[1] - Hz_hi2.size) // 2 : (Hz_fbank.shape[1] + Hz_hi2.size) // 2] += Hz_hi2
        self.register_buffer('Hz_fbank', torch.as_tensor(Hz_fbank, dtype=torch.float32))

        # Should the image be cropped?
        self.crop = crop

    def forward(self, images, debug_percentile=None, img_resolution=None, pre_cropped=False):
        assert isinstance(images, torch.Tensor) and images.ndim == 4
        assert not self.crop or img_resolution is not None

        batch_size, num_channels, height, width = images.shape
        device = images.device
        if debug_percentile is not None:
            debug_percentile = torch.as_tensor(debug_percentile, dtype=torch.float32, device=device)

        # -------------------------------------
        # Select parameters for pixel blitting.
        # -------------------------------------

        # Initialize inverse homogeneous 2D transform: G_inv @ pixel_out ==> pixel_in
        I_3 = torch.eye(3, device=device)
        G_inv = I_3

        # Apply x-flip with probability (xflip * strength).
        if self.xflip > 0:
            i = torch.floor(torch.rand([batch_size], device=device) * 2)
            i = torch.where(torch.rand([batch_size], device=device) < self.xflip * self.p, i, torch.zeros_like(i))
            if debug_percentile is not None:
                i = torch.full_like(i, torch.floor(debug_percentile * 2))
            G_inv = G_inv @ scale2d_inv(1 - 2 * i, 1)

        # Apply 90 degree rotations with probability (rotate90 * strength).
        if self.rotate90 > 0:
            i = torch.floor(torch.rand([batch_size], device=device) * 4)
            i = torch.where(torch.rand([batch_size], device=device) < self.rotate90 * self.p, i, torch.zeros_like(i))
            if debug_percentile is not None:
                i = torch.full_like(i, torch.floor(debug_percentile * 4))
            G_inv = G_inv @ rotate2d_inv(-np.pi / 2 * i)

        # Apply integer translation with probability (xint * strength).
        if self.xint > 0:
            t = (torch.rand([batch_size, 2], device=device) * 2 - 1) * self.xint_max
            t = torch.where(torch.rand([batch_size, 1], device=device) < self.xint * self.p, t, torch.zeros_like(t))
            if debug_percentile is not None:
                t = torch.full_like(t, (debug_percentile * 2 - 1) * self.xint_max)
            G_inv = G_inv @ translate2d_inv(torch.round(t[:,0] * width), torch.round(t[:,1] * height))

        # --------------------------------------------------------
        # Select parameters for general geometric transformations.
        # --------------------------------------------------------

        # Apply isotropic scaling with probability (scale * strength).
        if self.scale > 0:
            s = torch.exp2(torch.randn([batch_size], device=device) * self.scale_std)
            s = torch.where(torch.rand([batch_size], device=device) < self.scale * self.p, s, torch.ones_like(s))
            if debug_percentile is not None:
                s = torch.full_like(s, torch.exp2(torch.erfinv(debug_percentile * 2 - 1) * self.scale_std))
            G_inv = G_inv @ scale2d_inv(s, s)

        # Apply pre-rotation with probability p_rot.
        p_rot = 1 - torch.sqrt((1 - self.rotate * self.p).clamp(0, 1)) # P(pre OR post) = p
        if self.rotate > 0:
            theta = (torch.rand([batch_size], device=device) * 2 - 1) * np.pi * self.rotate_max
            theta = torch.where(torch.rand([batch_size], device=device) < p_rot, theta, torch.zeros_like(theta))
            if debug_percentile is not None:
                theta = torch.full_like(theta, (debug_percentile * 2 - 1) * np.pi * self.rotate_max)
            G_inv = G_inv @ rotate2d_inv(-theta) # Before anisotropic scaling.

        # Apply anisotropic scaling with probability (aniso * strength).
        if self.aniso > 0:
            s = torch.exp2(torch.randn([batch_size], device=device) * self.aniso_std)
            s = torch.where(torch.rand([batch_size], device=device) < self.aniso * self.p, s, torch.ones_like(s))
            if debug_percentile is not None:
                s = torch.full_like(s, torch.exp2(torch.erfinv(debug_percentile * 2 - 1) * self.aniso_std))
            G_inv = G_inv @ scale2d_inv(s, 1 / s)

        # Apply post-rotation with probability p_rot.
        if self.rotate > 0:
            theta = (torch.rand([batch_size], device=device) * 2 - 1) * np.pi * self.rotate_max
            theta = torch.where(torch.rand([batch_size], device=device) < p_rot, theta, torch.zeros_like(theta))
            if debug_percentile is not None:
                theta = torch.zeros_like(theta)
            G_inv = G_inv @ rotate2d_inv(-theta) # After anisotropic scaling.

        # Apply fractional translation with probability (xfrac * strength).
        if self.xfrac > 0:
            t = torch.randn([batch_size, 2], device=device) * self.xfrac_std
            t = torch.where(torch.rand([batch_size, 1], device=device) < self.xfrac * self.p, t, torch.zeros_like(t))
            if debug_percentile is not None:
                t = torch.full_like(t, torch.erfinv(debug_percentile * 2 - 1) * self.xfrac_std)
            G_inv = G_inv @ translate2d_inv(t[:,0] * width, t[:,1] * height)

        # ----------------------------------
        # Execute geometric transformations.
        # ----------------------------------

        # Execute if the transform is not identity.
        if G_inv is not I_3:

            # Calculate padding.
            cx = (width - 1) / 2
            cy = (height - 1) / 2
            cp = matrix([-cx, -cy, 1], [cx, -cy, 1], [cx, cy, 1], [-cx, cy, 1], device=device) # [idx, xyz]
            cp = G_inv @ cp.t() # [batch, xyz, idx]
            Hz_pad = self.Hz_geom.shape[0] // 4
            margin = cp[:, :2, :].permute(1, 0, 2).flatten(1) # [xy, batch * idx]
            margin = torch.cat([-margin, margin]).max(dim=1).values # [x0, y0, x1, y1]
            margin = margin + misc.constant([Hz_pad * 2 - cx, Hz_pad * 2 - cy] * 2, device=device)
            margin = margin.max(misc.constant([0, 0] * 2, device=device))
            margin = margin.min(misc.constant([width-1, height-1] * 2, device=device))
            mx0, my0, mx1, my1 = margin.ceil().to(torch.int32)

            # Pad image and adjust origin.
            images = torch.nn.functional.pad(input=images, pad=[mx0,mx1,my0,my1], mode='reflect')
            G_inv = translate2d((mx0 - mx1) / 2, (my0 - my1) / 2) @ G_inv

            # Upsample.
            images = upfirdn2d.upsample2d(x=images, f=self.Hz_geom, up=2)
            G_inv = scale2d(2, 2, device=device) @ G_inv @ scale2d_inv(2, 2, device=device)
            G_inv = translate2d(-0.5, -0.5, device=device) @ G_inv @ translate2d_inv(-0.5, -0.5, device=device)

            # Execute transformation.
            shape = [batch_size, num_channels, (height + Hz_pad * 2) * 2, (width + Hz_pad * 2) * 2]
            G_inv = scale2d(2 / images.shape[3], 2 / images.shape[2], device=device) @ G_inv @ scale2d_inv(2 / shape[3], 2 / shape[2], device=device)
            grid = torch.nn.functional.affine_grid(theta=G_inv[:,:2,:], size=shape, align_corners=False)
            images = grid_sample_gradfix.grid_sample(images, grid)

            # Downsample and crop.
            images = upfirdn2d.downsample2d(x=images, f=self.Hz_geom, down=2, padding=-Hz_pad*2, flip_filter=True)

        # --------------------------------------------
        # Select parameters for color transformations.
        # --------------------------------------------

        # Initialize homogeneous 3D transformation matrix: C @ color_in ==> color_out
        I_4 = torch.eye(4, device=device)
        C = I_4

        # Apply brightness with probability (brightness * strength).
        if self.brightness > 0:
            b = torch.randn([batch_size], device=device) * self.brightness_std
            b = torch.where(torch.rand([batch_size], device=device) < self.brightness * self.p, b, torch.zeros_like(b))
            if debug_percentile is not None:
                b = torch.full_like(b, torch.erfinv(debug_percentile * 2 - 1) * self.brightness_std)
            C = translate3d(b, b, b) @ C

        # Apply contrast with probability (contrast * strength).
        if self.contrast > 0:
            c = torch.exp2(torch.randn([batch_size], device=device) * self.contrast_std)
            c = torch.where(torch.rand([batch_size], device=device) < self.contrast * self.p, c, torch.ones_like(c))
            if debug_percentile is not None:
                c = torch.full_like(c, torch.exp2(torch.erfinv(debug_percentile * 2 - 1) * self.contrast_std))
            C = scale3d(c, c, c) @ C

        # Apply luma flip with probability (lumaflip * strength).
        v = misc.constant(np.asarray([1, 1, 1, 0]) / np.sqrt(3), device=device) # Luma axis.
        if self.lumaflip > 0:
            i = torch.floor(torch.rand([batch_size, 1, 1], device=device) * 2)
            i = torch.where(torch.rand([batch_size, 1, 1], device=device) < self.lumaflip * self.p, i, torch.zeros_like(i))
            if debug_percentile is not None:
                i = torch.full_like(i, torch.floor(debug_percentile * 2))
            C = (I_4 - 2 * v.ger(v) * i) @ C # Householder reflection.

        # Apply hue rotation with probability (hue * strength).
        if self.hue > 0 and num_channels > 1:
            theta = (torch.rand([batch_size], device=device) * 2 - 1) * np.pi * self.hue_max
            theta = torch.where(torch.rand([batch_size], device=device) < self.hue * self.p, theta, torch.zeros_like(theta))
            if debug_percentile is not None:
                theta = torch.full_like(theta, (debug_percentile * 2 - 1) * np.pi * self.hue_max)
            C = rotate3d(v, theta) @ C # Rotate around v.

        # Apply saturation with probability (saturation * strength).
        if self.saturation > 0 and num_channels > 1:
            s = torch.exp2(torch.randn([batch_size, 1, 1], device=device) * self.saturation_std)
            s = torch.where(torch.rand([batch_size, 1, 1], device=device) < self.saturation * self.p, s, torch.ones_like(s))
            if debug_percentile is not None:
                s = torch.full_like(s, torch.exp2(torch.erfinv(debug_percentile * 2 - 1) * self.saturation_std))
            C = (v.ger(v) + (I_4 - v.ger(v)) * s) @ C

        # ------------------------------
        # Execute color transformations.
        # ------------------------------

        # Execute if the transform is not identity.
        if C is not I_4:
            images = images.reshape([batch_size, num_channels, height * width])
            if num_channels == 3:
                images = C[:, :3, :3] @ images + C[:, :3, 3:]
            elif num_channels == 1:
                C = C[:, :3, :].mean(dim=1, keepdims=True)
                images = images * C[:, :, :3].sum(dim=2, keepdims=True) + C[:, :, 3:]
            else:
                raise ValueError('Image must be RGB (3 channels) or L (1 channel)')
            images = images.reshape([batch_size, num_channels, height, width])

        # ----------------------
        # Image-space filtering.
        # ----------------------

        if self.imgfilter > 0:
            num_bands = self.Hz_fbank.shape[0]
            assert len(self.imgfilter_bands) == num_bands
            expected_power = misc.constant(np.array([10, 1, 1, 1]) / 13, device=device) # Expected power spectrum (1/f).

            # Apply amplification for each band with probability (imgfilter * strength * band_strength).
            g = torch.ones([batch_size, num_bands], device=device) # Global gain vector (identity).
            for i, band_strength in enumerate(self.imgfilter_bands):
                t_i = torch.exp2(torch.randn([batch_size], device=device) * self.imgfilter_std)
                t_i = torch.where(torch.rand([batch_size], device=device) < self.imgfilter * self.p * band_strength, t_i, torch.ones_like(t_i))
                if debug_percentile is not None:
                    t_i = torch.full_like(t_i, torch.exp2(torch.erfinv(debug_percentile * 2 - 1) * self.imgfilter_std)) if band_strength > 0 else torch.ones_like(t_i)
                t = torch.ones([batch_size, num_bands], device=device)                  # Temporary gain vector.
                t[:, i] = t_i                                                           # Replace i'th element.
                t = t / (expected_power * t.square()).sum(dim=-1, keepdims=True).sqrt() # Normalize power.
                g = g * t                                                               # Accumulate into global gain.

            # Construct combined amplification filter.
            Hz_prime = g @ self.Hz_fbank                                    # [batch, tap]
            Hz_prime = Hz_prime.unsqueeze(1).repeat([1, num_channels, 1])   # [batch, channels, tap]
            Hz_prime = Hz_prime.reshape([batch_size * num_channels, 1, -1]) # [batch * channels, 1, tap]

            # Apply filter.
            p = self.Hz_fbank.shape[1] // 2
            images = images.reshape([1, batch_size * num_channels, height, width])
            images = torch.nn.functional.pad(input=images, pad=[p,p,p,p], mode='reflect')
            images = conv2d_gradfix.conv2d(input=images, weight=Hz_prime.unsqueeze(2), groups=batch_size*num_channels)
            images = conv2d_gradfix.conv2d(input=images, weight=Hz_prime.unsqueeze(3), groups=batch_size*num_channels)
            images = images.reshape([batch_size, num_channels, height, width])

        # ------------------------
        # Image-space corruptions.
        # ------------------------

        # Apply additive RGB noise with probability (noise * strength).
        if self.noise > 0:
            sigma = torch.randn([batch_size, 1, 1, 1], device=device).abs() * self.noise_std
            sigma = torch.where(torch.rand([batch_size, 1, 1, 1], device=device) < self.noise * self.p, sigma, torch.zeros_like(sigma))
            if debug_percentile is not None:
                sigma = torch.full_like(sigma, torch.erfinv(debug_percentile) * self.noise_std)
            images = images + torch.randn([batch_size, num_channels, height, width], device=device) * sigma

        # Apply cutout with probability (cutout * strength).
        if self.cutout > 0:
            size = torch.full([batch_size, 2, 1, 1, 1], self.cutout_size, device=device)
            size = torch.where(torch.rand([batch_size, 1, 1, 1, 1], device=device) < self.cutout * self.p, size, torch.zeros_like(size))
            center = torch.rand([batch_size, 2, 1, 1, 1], device=device)
            if debug_percentile is not None:
                size = torch.full_like(size, self.cutout_size)
                center = torch.full_like(center, debug_percentile)
            coord_x = torch.arange(width, device=device).reshape([1, 1, 1, -1])
            coord_y = torch.arange(height, device=device).reshape([1, 1, -1, 1])
            mask_x = (((coord_x + 0.5) / width - center[:, 0]).abs() >= size[:, 0] / 2)
            mask_y = (((coord_y + 0.5) / height - center[:, 1]).abs() >= size[:, 1] / 2)
            mask = torch.logical_or(mask_x, mask_y).to(torch.float32)
            images = images * mask

        if self.crop and not pre_cropped:
<<<<<<< HEAD
=======
            assert height == width
            # index_channels = make_indexing_channels(height).view(1, -1, height, width)
            # index_channels = index_channels.expand(batch_size, -1, -1, -1)
            # images = torch.cat([images, index_channels.to(device=images.device)], dim=-3)
            # num_channels += 2

>>>>>>> 67a0516f
            crop_h = torch.randint(0, height - img_resolution, size=(batch_size,)).view(batch_size, 1, 1, 1)
            h_idx = torch.arange(0, width).view(1,1,1,-1).expand(batch_size, num_channels, width, -1)
            crop_h_mask = torch.logical_and(h_idx >= crop_h, h_idx < crop_h + img_resolution)

            crop_w = torch.randint(0, width - img_resolution, size=(batch_size,)).view(batch_size, 1, 1, 1)
            h_idx = torch.arange(0, width).view(1, 1, -1, 1).expand(batch_size, num_channels, -1, height)
            crop_w_mask = torch.logical_and(h_idx >= crop_w, h_idx < crop_w + img_resolution)

            crop_mask = torch.logical_and(crop_w_mask, crop_h_mask)
            images = images[crop_mask].view(batch_size, num_channels, img_resolution, img_resolution)

        return images

#----------------------------------------------------------------------------<|MERGE_RESOLUTION|>--- conflicted
+++ resolved
@@ -433,15 +433,12 @@
             images = images * mask
 
         if self.crop and not pre_cropped:
-<<<<<<< HEAD
-=======
             assert height == width
             # index_channels = make_indexing_channels(height).view(1, -1, height, width)
             # index_channels = index_channels.expand(batch_size, -1, -1, -1)
             # images = torch.cat([images, index_channels.to(device=images.device)], dim=-3)
             # num_channels += 2
 
->>>>>>> 67a0516f
             crop_h = torch.randint(0, height - img_resolution, size=(batch_size,)).view(batch_size, 1, 1, 1)
             h_idx = torch.arange(0, width).view(1,1,1,-1).expand(batch_size, num_channels, width, -1)
             crop_h_mask = torch.logical_and(h_idx >= crop_h, h_idx < crop_h + img_resolution)
