--- conflicted
+++ resolved
@@ -268,8 +268,6 @@
 #----------------------------------------------------------------------------
 
 
-<<<<<<< HEAD
-=======
 def make_indexing_channels(size, channel_first=True, low=-1):
     i, j = torch.meshgrid(torch.linspace(low, 1, size), torch.linspace(low, 1, size))
     if channel_first:
@@ -282,7 +280,6 @@
 #----------------------------------------------------------------------------
 
 
->>>>>>> 67a0516f
 def uniform_circle(low: float, high: float):
     """Sample a point uniformly from half of a circle.
 
