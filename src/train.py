# Copyright (c) 2021, NVIDIA CORPORATION.  All rights reserved.
#
# NVIDIA CORPORATION and its licensors retain all intellectual property
# and proprietary rights in and to this software, related documentation
# and any modifications thereto.  Any use, reproduction, disclosure or
# distribution of this software and related documentation without an express
# license agreement from NVIDIA CORPORATION is strictly prohibited.

"""Train a GAN using the techniques described in the paper
"Training Generative Adversarial Networks with Limited Data"."""

import os
import click
import re
import json
import tempfile
import torch
from hydra.experimental import compose, initialize
from omegaconf import OmegaConf, DictConfig

import dnnlib
from training import training_loop
from metrics import metric_main
from torch_utils import training_stats
from torch_utils import custom_ops

#----------------------------------------------------------------------------

class UserError(Exception):
    pass

#----------------------------------------------------------------------------

def setup_training_loop_kwargs(
    # General options (not included in desc).
    gpus       = None, # Number of GPUs: <int>, default = 1 gpu
    snap       = None, # Snapshot interval: <int>, default = 50 ticks
    generate_video = False,  # Generate a snapshot video? Only valid for NeRFGenerator
    video_front_view = False, # Camera position for snapshot video
    metrics    = None, # List of metric names: [], ['fid50k_full'] (default), ...
    seed       = None, # Random seed: <int>, default = 0

    # Dataset.
    data       = None, # Training dataset (required): <path>
    cond       = None, # Train conditional model based on dataset labels: <bool>, default = False
    subset     = None, # Train with only N images: <int>, default = all
    mirror     = None, # Augment dataset with x-flips: <bool>, default = False

    # Base config.
    cfg        = None, # Base config: 'auto' (default), 'nerf', 'stylegan2', 'paper256', 'paper512', 'paper1024', 'cifar'
    kimg       = None, # Override training duration: <int>
    batch      = None, # Override batch size: <int>

    # Discriminator augmentation.
    aug        = None, # Augmentation mode: 'ada' (default), 'noaug', 'fixed'
    p          = None, # Specify p for 'fixed' (required): <float>
    target     = None, # Override ADA target for 'ada': <float>, default = depends on aug
    augpipe    = None, # Augmentation pipeline: 'blit', 'geom', 'color', 'filter', 'noise', 'cutout', 'bg', 'bgc' (default), ..., 'bgcfnc'

    # Transfer learning.
    resume     = None, # Load previous network: 'noresume' (default), 'ffhq256', 'ffhq512', 'ffhq1024', 'celebahq256', 'lsundog256', <file>, <url>
    freezed    = None, # Freeze-D: <int>, default = 0 discriminator layers

    # Performance options (not included in desc).
    fp32       = None, # Disable mixed-precision training: <bool>, default = False
    nhwc       = None, # Use NHWC memory format with FP16: <bool>, default = False
    allow_tf32 = None, # Allow PyTorch to use TF32 for matmul and convolutions: <bool>, default = False
    nobench    = None, # Disable cuDNN benchmarking: <bool>, default = False
    workers    = None, # Override number of DataLoader workers: <int>, default = 3

    # Configuration
    hydra_cfg_name = None, # Name of the hydra config
):
    args = dnnlib.EasyDict()
    initialize(config_path="../../../configs", job_name="INR-GAN training")
    hydra_cfg = compose(config_name=hydra_cfg_name)

    # ------------------------------------------
    # General options: gpus, snap, metrics, seed
    # ------------------------------------------

    if gpus is None:
        gpus = 1
    assert isinstance(gpus, int)
    if not (gpus >= 1 and gpus & (gpus - 1) == 0):
        raise UserError('--gpus must be a power of two')
    args.num_gpus = gpus

    if snap is None:
        snap = 50
    assert isinstance(snap, int)
    if snap < 1:
        raise UserError('--snap must be at least 1')
    args.image_snapshot_ticks = snap
    args.network_snapshot_ticks = snap
    args.generate_video = generate_video
    args.video_front_view = video_front_view

    if metrics is None:
        metrics = ['fid50k_full']
    assert isinstance(metrics, list)
    if not all(metric_main.is_valid_metric(metric) for metric in metrics):
        raise UserError('\n'.join(['--metrics can only contain the following values:'] + metric_main.list_valid_metrics()))
    args.metrics = metrics

    if seed is None:
        seed = 0
    assert isinstance(seed, int)
    args.random_seed = seed

    # -----------------------------------
    # Dataset: data, cond, subset, mirror
    # -----------------------------------

    assert data is not None
    assert isinstance(data, str)
    args.training_set_kwargs = dnnlib.EasyDict(class_name='training.dataset.ImageFolderDataset', path=data, use_labels=True, max_size=None, xflip=False)
    args.data_loader_kwargs = dnnlib.EasyDict(pin_memory=True, num_workers=3, prefetch_factor=2)
    try:
        training_set = dnnlib.util.construct_class_by_name(**args.training_set_kwargs) # subclass of training.dataset.Dataset
        args.training_set_kwargs.resolution = training_set.resolution # be explicit about resolution
        args.training_set_kwargs.use_labels = training_set.has_labels # be explicit about labels
        args.training_set_kwargs.max_size = len(training_set) # be explicit about dataset size
        desc = training_set.name
        del training_set # conserve memory
    except IOError as err:
        raise UserError(f'--data: {err}')

    if cond is None:
        cond = False
    assert isinstance(cond, bool)
    if cond:
        if not args.training_set_kwargs.use_labels:
            raise UserError('--cond=True requires labels specified in dataset.json')
        desc += '-cond'
    else:
        args.training_set_kwargs.use_labels = False

    if subset is not None:
        assert isinstance(subset, int)
        if not 1 <= subset <= args.training_set_kwargs.max_size:
            raise UserError(f'--subset must be between 1 and {args.training_set_kwargs.max_size}')
        desc += f'-subset{subset}'
        if subset < args.training_set_kwargs.max_size:
            args.training_set_kwargs.max_size = subset
            args.training_set_kwargs.random_seed = args.random_seed

    if mirror is None:
        mirror = False
    assert isinstance(mirror, bool)
    if mirror:
        desc += '-mirror'
        args.training_set_kwargs.xflip = True

    # ------------------------------------
    # Base config: cfg, gamma, kimg, batch
    # ------------------------------------

    if cfg is None:
        cfg = 'auto'
    assert isinstance(cfg, str)
    desc += f'-{cfg}'

    cfg_specs = {
        'auto':      dict(ref_gpus=-1, kimg=25000,  mb=-1, mbstd=-1, fmaps=-1,  lrate=-1,     r1_gamma=-1,   ema=-1,  ramp=0.05, map=2), # Populated dynamically based on resolution and GPU count.
        'nerf':    dict(ref_gpus=gpus, kimg=25000,  mb=4, mbstd=4,  fmaps=1,   lrate=0.0025, r1_gamma=0.001,    ema=20,  ramp=0.05, map=2, width=128, num_layers=4, perturb=0.0, raw_noise_std=0.0, n_samples=16, n_importance=0, white_bkgd=True, patch_size=None),
        'stylegan2': dict(ref_gpus=8,  kimg=25000,  mb=32, mbstd=4,  fmaps=1,   lrate=0.002,  r1_gamma=10,   ema=10,  ramp=None, map=8), # Uses mixed-precision, unlike the original StyleGAN2.
        'paper256':  dict(ref_gpus=8,  kimg=25000,  mb=64, mbstd=8,  fmaps=0.5, lrate=0.0025, r1_gamma=1,    ema=20,  ramp=None, map=8),
        'paper512':  dict(ref_gpus=8,  kimg=25000,  mb=64, mbstd=8,  fmaps=1,   lrate=0.0025, r1_gamma=0.5,  ema=20,  ramp=None, map=8),
        'paper1024': dict(ref_gpus=8,  kimg=25000,  mb=32, mbstd=4,  fmaps=1,   lrate=0.002,  r1_gamma=2,    ema=10,  ramp=None, map=8),
        'cifar':     dict(ref_gpus=2,  kimg=100000, mb=64, mbstd=32, fmaps=1,   lrate=0.0025, r1_gamma=0.01, ema=500, ramp=0.05, map=2),
    }

    assert cfg in cfg_specs
    spec = dnnlib.EasyDict(cfg_specs[cfg])
    if cfg == 'auto':
        desc += f'{gpus:d}'
        spec.ref_gpus = gpus
        res = args.training_set_kwargs.resolution
        spec.mb = max(min(gpus * min(4096 // res, 32), 64), gpus) # keep gpu memory consumption at bay
        spec.mbstd = min(spec.mb // gpus, 4) # other hyperparams behave more predictably if mbstd group size remains fixed
        spec.fmaps = 1 if res >= 512 else 0.5
        spec.lrate = 0.002 if res >= 1024 else 0.0025
        spec.r1_gamma = 0.0002 * (res ** 2) / spec.mb # heuristic formula
        spec.ema = spec.mb * 10 / 32

    args.D_kwargs = dnnlib.EasyDict(class_name='training.networks.Discriminator', block_kwargs=dnnlib.EasyDict(), mapping_kwargs=dnnlib.EasyDict(), epilogue_kwargs=dnnlib.EasyDict())
    if cfg == 'nerf':
        args.G_kwargs = dnnlib.EasyDict(class_name='training.networks.NeRFGenerator', z_dim=128, w_dim=128, mapping_kwargs=dnnlib.EasyDict(), synthesis_kwargs=dnnlib.EasyDict())
        args.G_kwargs.synthesis_kwargs.width = int(hydra_cfg.generator.get('width', spec.width))
        args.G_kwargs.synthesis_kwargs.num_layers = hydra_cfg.generator.get('num_layers', spec.num_layers)
        args.G_kwargs.synthesis_kwargs.perturb = hydra_cfg.generator.get('perturb', spec.perturb)
        args.G_kwargs.synthesis_kwargs.raw_noise_std = hydra_cfg.generator.get('raw_noise_std', spec.raw_noise_std)
        args.G_kwargs.synthesis_kwargs.n_samples = hydra_cfg.generator.get('n_samples', spec.n_samples)
        args.G_kwargs.synthesis_kwargs.n_importance = hydra_cfg.generator.get('n_importance', spec.n_importance)
        args.G_kwargs.synthesis_kwargs.white_bkgd = hydra_cfg.generator.get('white_bkgd', spec.white_bkgd)
        args.G_kwargs.synthesis_kwargs.patch_size = hydra_cfg.generator.get('patch_size', spec.patch_size)
        args.G_kwargs.synthesis_kwargs.theta_low = hydra_cfg.generator.get('theta_low', -180)
        args.G_kwargs.synthesis_kwargs.theta_high = hydra_cfg.generator.get('theta_high', 180)
        args.G_kwargs.synthesis_kwargs.phi_low = hydra_cfg.generator.get('phi_low', -90)
        args.G_kwargs.synthesis_kwargs.phi_high = hydra_cfg.generator.get('phi_high', 0)
        args.G_kwargs.synthesis_kwargs.render_size = hydra_cfg.generator.get('render_size', 4.0)
<<<<<<< HEAD
=======
        args.G_kwargs.synthesis_kwargs.shift = hydra_cfg.generator.get('shift', 0.0)
        args.G_kwargs.synthesis_kwargs.use_normal = hydra_cfg.generator.get('use_normal', False)
        args.G_kwargs.synthesis_kwargs.theta_std = hydra_cfg.generator.get('theta_std', 1.0)
>>>>>>> 67a0516f
        args.D_kwargs.patch_size = hydra_cfg.generator.get('patch_size', spec.patch_size)
        args.D_kwargs.channel_max = 512
    else:
        args.G_kwargs = dnnlib.EasyDict(class_name='training.networks.Generator', z_dim=512, w_dim=512,
                                        mapping_kwargs=dnnlib.EasyDict(), synthesis_kwargs=dnnlib.EasyDict())

        args.G_kwargs.synthesis_kwargs.channel_base = int(hydra_cfg.generator.get('fmaps', spec.fmaps) * 32768)
        args.G_kwargs.synthesis_kwargs.num_fp16_res = 4  # enable mixed-precision training
        args.G_kwargs.synthesis_kwargs.channel_max = args.D_kwargs.channel_max = 512
        args.G_kwargs.synthesis_kwargs.conv_clamp = 256  # clamp activations to avoid float16 overflow
    args.D_kwargs.channel_base = int(hydra_cfg.get('discriminator', {}).get('fmaps', spec.fmaps) * 32768)
    args.G_kwargs.mapping_kwargs.num_layers = hydra_cfg.generator.get('mapping_net_n_layers', spec.map)
    args.D_kwargs.num_fp16_res = 4  # enable mixed-precision training
    args.D_kwargs.conv_clamp = 256  # clamp activations to avoid float16 overflow
    args.G_kwargs.cfg = OmegaConf.to_container(hydra_cfg.generator)
    args.D_kwargs.epilogue_kwargs.mbstd_group_size = spec.mbstd

    if cfg != 'nerf' and hydra_cfg.generator.get('fp32'):
        args.G_kwargs.synthesis_kwargs.num_fp16_res = 0
        args.G_kwargs.synthesis_kwargs.conv_clamp = None

    if hydra_cfg.get('discriminator', {}).get('fp32', False):
        args.D_kwargss.num_fp16_res = 0
        args.D_kwargss.conv_clamp = None

    args.G_opt_kwargs = dnnlib.EasyDict(class_name='torch.optim.Adam', lr=hydra_cfg.get('optim', {}).get('lr', spec.lrate), betas=[0, 0.99], eps=1e-8)
    args.D_opt_kwargs = dnnlib.EasyDict(class_name='torch.optim.Adam', lr=hydra_cfg.get('optim', {}).get('lr', spec.lrate), betas=[0, 0.99], eps=1e-8)
    args.loss_kwargs = dnnlib.EasyDict(class_name='training.loss.StyleGAN2Loss', r1_gamma=spec.r1_gamma)

    args.total_kimg = spec.kimg
    args.batch_size = spec.mb
    args.batch_gpu = spec.mb // spec.ref_gpus
    args.ema_kimg = spec.ema
    args.ema_rampup = spec.ramp

    if cfg == 'cifar':
        args.loss_kwargs.pl_weight = 0 # disable path length regularization
        args.loss_kwargs.style_mixing_prob = 0 # disable style mixing
        args.D_kwargs.architecture = 'orig' # disable residual skip connections

    if 'r1_gamma' in hydra_cfg.loss_kwargs:
        r1_gamma = hydra_cfg.loss_kwargs.r1_gamma
        assert isinstance(r1_gamma, float)
        if not r1_gamma >= 0:
            raise UserError('r1_gamma must be non-negative')
        desc += f'-r1_gamma{r1_gamma:g}'
        args.loss_kwargs.r1_gamma = r1_gamma

    if 'style_mixing_prob' in hydra_cfg.loss_kwargs:
        args.loss_kwargs.style_mixing_prob = hydra_cfg.loss_kwargs.style_mixing_prob

    if 'pl_weight' in hydra_cfg.loss_kwargs:
        args.loss_kwargs.pl_weight = hydra_cfg.loss_kwargs.pl_weight

    if kimg is not None:
        assert isinstance(kimg, int)
        if not kimg >= 1:
            raise UserError('--kimg must be at least 1')
        desc += f'-kimg{kimg:d}'
        args.total_kimg = kimg

    if batch is not None:
        assert isinstance(batch, int)
        if not (batch >= 1 and batch % gpus == 0):
            raise UserError('--batch must be at least 1 and divisible by --gpus')
        desc += f'-batch{batch}'
        args.batch_size = batch
        args.batch_gpu = batch // gpus

    # ---------------------------------------------------
    # Discriminator augmentation: aug, p, target, augpipe
    # ---------------------------------------------------

    if aug is None:
        aug = 'ada'
    else:
        assert isinstance(aug, str)
        desc += f'-{aug}'

    if aug == 'ada':
        args.ada_target = 0.6

    elif aug in {'noaug', 'crop'}:
        pass

    elif aug == 'fixed':
        if p is None:
            raise UserError(f'--aug={aug} requires specifying --p')

    else:
        raise UserError(f'--aug={aug} not supported')

    if p is not None:
        assert isinstance(p, float)
        if aug != 'fixed':
            raise UserError('--p can only be specified with --aug=fixed')
        if not 0 <= p <= 1:
            raise UserError('--p must be between 0 and 1')
        desc += f'-p{p:g}'
        args.augment_p = p

    if target is not None:
        assert isinstance(target, float)
        if aug != 'ada':
            raise UserError('--target can only be specified with --aug=ada')
        if not 0 <= target <= 1:
            raise UserError('--target must be between 0 and 1')
        desc += f'-target{target:g}'
        args.ada_target = target

    assert augpipe is None or isinstance(augpipe, str)
    if augpipe is None:
        if aug == 'crop':
            augpipe = 'crop'
        else:
            augpipe = 'bgc'
    else:
        if aug == 'noaug':
            raise UserError('--augpipe cannot be specified with --aug=noaug')
        desc += f'-{augpipe}'

    augpipe_specs = {
<<<<<<< HEAD
        'crop':   dict(crop=True),
=======
        'crop':   dict(crop=True, xflip=1),
>>>>>>> 67a0516f
        'blit':   dict(xflip=1, rotate90=1, xint=1),
        'geom':   dict(scale=1, rotate=1, aniso=1, xfrac=1),
        'color':  dict(brightness=1, contrast=1, lumaflip=1, hue=1, saturation=1),
        'filter': dict(imgfilter=1),
        'noise':  dict(noise=1),
        'cutout': dict(cutout=1),
        'bg':     dict(xflip=1, rotate90=1, xint=1, scale=1, rotate=1, aniso=1, xfrac=1),
        'bgc':    dict(xflip=1, rotate90=1, xint=1, scale=1, rotate=1, aniso=1, xfrac=1, brightness=1, contrast=1, lumaflip=1, hue=1, saturation=1),
        'bgcf':   dict(xflip=1, rotate90=1, xint=1, scale=1, rotate=1, aniso=1, xfrac=1, brightness=1, contrast=1, lumaflip=1, hue=1, saturation=1, imgfilter=1),
        'bgcfn':  dict(xflip=1, rotate90=1, xint=1, scale=1, rotate=1, aniso=1, xfrac=1, brightness=1, contrast=1, lumaflip=1, hue=1, saturation=1, imgfilter=1, noise=1),
        'bgcfnc': dict(xflip=1, rotate90=1, xint=1, scale=1, rotate=1, aniso=1, xfrac=1, brightness=1, contrast=1, lumaflip=1, hue=1, saturation=1, imgfilter=1, noise=1, cutout=1),
    }

    assert augpipe in augpipe_specs
    if aug != 'noaug':
        args.augment_kwargs = dnnlib.EasyDict(class_name='training.augment.AugmentPipe', **augpipe_specs[augpipe])

    # ----------------------------------
    # Transfer learning: resume, freezed
    # ----------------------------------

    resume_specs = {
        'ffhq256':     'https://nvlabs-fi-cdn.nvidia.com/stylegan2-ada-pytorch/pretrained/transfer-learning-source-nets/ffhq-res256-mirror-paper256-noaug.pkl',
        'ffhq512':     'https://nvlabs-fi-cdn.nvidia.com/stylegan2-ada-pytorch/pretrained/transfer-learning-source-nets/ffhq-res512-mirror-stylegan2-noaug.pkl',
        'ffhq1024':    'https://nvlabs-fi-cdn.nvidia.com/stylegan2-ada-pytorch/pretrained/transfer-learning-source-nets/ffhq-res1024-mirror-stylegan2-noaug.pkl',
        'celebahq256': 'https://nvlabs-fi-cdn.nvidia.com/stylegan2-ada-pytorch/pretrained/transfer-learning-source-nets/celebahq-res256-mirror-paper256-kimg100000-ada-target0.5.pkl',
        'lsundog256':  'https://nvlabs-fi-cdn.nvidia.com/stylegan2-ada-pytorch/pretrained/transfer-learning-source-nets/lsundog-res256-paper256-kimg100000-noaug.pkl',
    }

    assert resume is None or isinstance(resume, str)
    if resume is None:
        resume = 'noresume'
    elif resume == 'noresume':
        desc += '-noresume'
    elif resume in resume_specs:
        desc += f'-resume{resume}'
        args.resume_pkl = resume_specs[resume] # predefined url
    else:
        desc += '-resumecustom'
        args.resume_pkl = resume # custom path or url

    if resume != 'noresume':
        args.ada_kimg = 100 # make ADA react faster at the beginning
        args.ema_rampup = None # disable EMA rampup

    if freezed is not None:
        assert isinstance(freezed, int)
        if not freezed >= 0:
            raise UserError('--freezed must be non-negative')
        desc += f'-freezed{freezed:d}'
        args.D_kwargs.block_kwargs.freeze_layers = freezed

    # -------------------------------------------------
    # Performance options: fp32, nhwc, nobench, workers
    # -------------------------------------------------

    if fp32 is None:
        fp32 = False
    assert isinstance(fp32, bool)
    if fp32 and 'cfg' != 'nerf':
        args.G_kwargs.synthesis_kwargs.num_fp16_res = args.D_kwargs.num_fp16_res = 0
        args.G_kwargs.synthesis_kwargs.conv_clamp = args.D_kwargs.conv_clamp = None

    if nhwc is None:
        nhwc = False
    assert isinstance(nhwc, bool)
    if nhwc:
        args.G_kwargs.synthesis_kwargs.fp16_channels_last = args.D_kwargs.block_kwargs.fp16_channels_last = True

    if nobench is None:
        nobench = False
    assert isinstance(nobench, bool)
    if nobench:
        args.cudnn_benchmark = False

    if allow_tf32 is None:
        allow_tf32 = False
    assert isinstance(allow_tf32, bool)
    if allow_tf32:
        args.allow_tf32 = True

    if workers is not None:
        assert isinstance(workers, int)
        if not workers >= 1:
            raise UserError('--workers must be at least 1')
        args.data_loader_kwargs.num_workers = workers

    return desc, args

#----------------------------------------------------------------------------

def subprocess_fn(rank, args, temp_dir):
    dnnlib.util.Logger(file_name=os.path.join(args.run_dir, 'log.txt'), file_mode='a', should_flush=True)

    # Init torch.distributed.
    if args.num_gpus > 1:
        init_file = os.path.abspath(os.path.join(temp_dir, '.torch_distributed_init'))
        if os.name == 'nt':
            init_method = 'file:///' + init_file.replace('\\', '/')
            torch.distributed.init_process_group(backend='gloo', init_method=init_method, rank=rank, world_size=args.num_gpus)
        else:
            init_method = f'file://{init_file}'
            torch.distributed.init_process_group(backend='nccl', init_method=init_method, rank=rank, world_size=args.num_gpus)

    # Init torch_utils.
    sync_device = torch.device('cuda', rank) if args.num_gpus > 1 else None
    training_stats.init_multiprocessing(rank=rank, sync_device=sync_device)
    if rank != 0:
        custom_ops.verbosity = 'none'

    # Execute training loop.
    training_loop.training_loop(rank=rank, **args)

#----------------------------------------------------------------------------

class CommaSeparatedList(click.ParamType):
    name = 'list'

    def convert(self, value, param, ctx):
        _ = param, ctx
        if value is None or value.lower() == 'none' or value == '':
            return []
        return value.split(',')

#----------------------------------------------------------------------------

@click.command()
@click.pass_context

# General options.
@click.option('--outdir', help='Where to save the results', required=True, metavar='DIR')
@click.option('--gpus', help='Number of GPUs to use [default: 1]', type=int, metavar='INT')
@click.option('--snap', help='Snapshot interval [default: 50 ticks]', type=int, metavar='INT')
@click.option('--generate_video', help='Generate a snapshot video. Only valid for NeRF network', type=bool, metavar='BOOL')
@click.option('--video_front_view', help='Specify camera position for snapshot video. Only valid for NeRF network', type=bool, metavar='BOOL')
@click.option('--metrics', help='Comma-separated list or "none" [default: fid50k_full]', type=CommaSeparatedList())
@click.option('--seed', help='Random seed [default: 0]', type=int, metavar='INT')
@click.option('-n', '--dry-run', help='Print training options and exit', is_flag=True)

# Dataset.
@click.option('--data', help='Training data (directory or zip)', metavar='PATH', required=True)
@click.option('--cond', help='Train conditional model based on dataset labels [default: false]', type=bool, metavar='BOOL')
@click.option('--subset', help='Train with only N images [default: all]', type=int, metavar='INT')
@click.option('--mirror', help='Enable dataset x-flips [default: false]', type=bool, metavar='BOOL')

# Base config.
@click.option('--cfg', help='Base config [default: auto]', type=click.Choice(['auto', 'nerf', 'stylegan2', 'paper256', 'paper512', 'paper1024', 'cifar']))
@click.option('--kimg', help='Override training duration', type=int, metavar='INT')
@click.option('--batch', help='Override batch size', type=int, metavar='INT')

# Discriminator augmentation.
@click.option('--aug', help='Augmentation mode [default: ada]', type=click.Choice(['noaug', 'ada', 'fixed', 'crop']))
@click.option('--p', help='Augmentation probability for --aug=fixed', type=float)
@click.option('--target', help='ADA target value for --aug=ada', type=float)
@click.option('--augpipe', help='Augmentation pipeline [default: bgc]', type=click.Choice(['crop', 'blit', 'geom', 'color', 'filter', 'noise', 'cutout', 'bg', 'bgc', 'bgcf', 'bgcfn', 'bgcfnc']))

# Transfer learning.
@click.option('--resume', help='Resume training [default: noresume]', metavar='PKL')
@click.option('--freezed', help='Freeze-D [default: 0 layers]', type=int, metavar='INT')

# Performance options.
@click.option('--fp32', help='Disable mixed-precision training', type=bool, metavar='BOOL')
@click.option('--nhwc', help='Use NHWC memory format with FP16', type=bool, metavar='BOOL')
@click.option('--nobench', help='Disable cuDNN benchmarking', type=bool, metavar='BOOL')
@click.option('--allow-tf32', help='Allow PyTorch to use TF32 internally', type=bool, metavar='BOOL')
@click.option('--workers', help='Override number of DataLoader workers', type=int, metavar='INT')

# Configuration
@click.option('--hydra_cfg_name', help='Name of the Hydra hyperparams config', type=str, metavar='STR')

def main(ctx, outdir, dry_run, **config_kwargs):
    """Train a GAN using the techniques described in the paper
    "Training Generative Adversarial Networks with Limited Data".

    Examples:

    \b
    # Train with custom dataset using 1 GPU.
    python train.py --outdir=~/training-runs --data=~/mydataset.zip --gpus=1

    \b
    # Train class-conditional CIFAR-10 using 2 GPUs.
    python train.py --outdir=~/training-runs --data=~/datasets/cifar10.zip \\
        --gpus=2 --cfg=cifar --cond=1

    \b
    # Transfer learn MetFaces from FFHQ using 4 GPUs.
    python train.py --outdir=~/training-runs --data=~/datasets/metfaces.zip \\
        --gpus=4 --cfg=paper1024 --mirror=1 --resume=ffhq1024 --snap=10

    \b
    # Reproduce original StyleGAN2 config F.
    python train.py --outdir=~/training-runs --data=~/datasets/ffhq.zip \\
        --gpus=8 --cfg=stylegan2 --mirror=1 --aug=noaug

    \b
    Base configs (--cfg):
      auto       Automatically select reasonable defaults based on resolution
                 and GPU count. Good starting point for new datasets.
      stylegan2  Reproduce results for StyleGAN2 config F at 1024x1024.
      paper256   Reproduce results for FFHQ and LSUN Cat at 256x256.
      paper512   Reproduce results for BreCaHAD and AFHQ at 512x512.
      paper1024  Reproduce results for MetFaces at 1024x1024.
      cifar      Reproduce results for CIFAR-10 at 32x32.

    \b
    Transfer learning source networks (--resume):
      ffhq256        FFHQ trained at 256x256 resolution.
      ffhq512        FFHQ trained at 512x512 resolution.
      ffhq1024       FFHQ trained at 1024x1024 resolution.
      celebahq256    CelebA-HQ trained at 256x256 resolution.
      lsundog256     LSUN Dog trained at 256x256 resolution.
      <PATH or URL>  Custom network pickle.
    """
    dnnlib.util.Logger(should_flush=True)

    # Setup training options.
    try:
        run_desc, args = setup_training_loop_kwargs(**config_kwargs)
    except UserError as err:
        ctx.fail(err)

    # Pick output directory.
    prev_run_dirs = []
    if os.path.isdir(outdir):
        prev_run_dirs = [x for x in os.listdir(outdir) if os.path.isdir(os.path.join(outdir, x))]
    prev_run_ids = [re.match(r'^\d+', x) for x in prev_run_dirs]
    prev_run_ids = [int(x.group()) for x in prev_run_ids if x is not None]
    cur_run_id = max(prev_run_ids, default=-1) + 1
    args.run_dir = os.path.join(outdir, f'{cur_run_id:05d}-{run_desc}')
    assert not os.path.exists(args.run_dir)

    # Print options.
    print()
    print('Training options:')
    print(json.dumps(args, indent=2))
    print()
    print(f'Output directory:   {args.run_dir}')
    print(f'Training data:      {args.training_set_kwargs.path}')
    print(f'Training duration:  {args.total_kimg} kimg')
    print(f'Number of GPUs:     {args.num_gpus}')
    print(f'Number of images:   {args.training_set_kwargs.max_size}')
    print(f'Image resolution:   {args.training_set_kwargs.resolution}')
    print(f'Conditional model:  {args.training_set_kwargs.use_labels}')
    print(f'Dataset x-flips:    {args.training_set_kwargs.xflip}')
    print()

    # Dry run?
    if dry_run:
        print('Dry run; exiting.')
        return

    # Create output directory.
    print('Creating output directory...')
    os.makedirs(args.run_dir)
    with open(os.path.join(args.run_dir, 'training_options.json'), 'wt') as f:
        json.dump(args, f, indent=2)

    # Launch processes.
    print('Launching processes...')
    torch.multiprocessing.set_start_method('spawn')
    with tempfile.TemporaryDirectory() as temp_dir:
        if args.num_gpus == 1:
            subprocess_fn(rank=0, args=args, temp_dir=temp_dir)
        else:
            torch.multiprocessing.spawn(fn=subprocess_fn, args=(args, temp_dir), nprocs=args.num_gpus)

#----------------------------------------------------------------------------

if __name__ == "__main__":
    main() # pylint: disable=no-value-for-parameter

#----------------------------------------------------------------------------<|MERGE_RESOLUTION|>--- conflicted
+++ resolved
@@ -200,12 +200,9 @@
         args.G_kwargs.synthesis_kwargs.phi_low = hydra_cfg.generator.get('phi_low', -90)
         args.G_kwargs.synthesis_kwargs.phi_high = hydra_cfg.generator.get('phi_high', 0)
         args.G_kwargs.synthesis_kwargs.render_size = hydra_cfg.generator.get('render_size', 4.0)
-<<<<<<< HEAD
-=======
         args.G_kwargs.synthesis_kwargs.shift = hydra_cfg.generator.get('shift', 0.0)
         args.G_kwargs.synthesis_kwargs.use_normal = hydra_cfg.generator.get('use_normal', False)
         args.G_kwargs.synthesis_kwargs.theta_std = hydra_cfg.generator.get('theta_std', 1.0)
->>>>>>> 67a0516f
         args.D_kwargs.patch_size = hydra_cfg.generator.get('patch_size', spec.patch_size)
         args.D_kwargs.channel_max = 512
     else:
@@ -328,11 +325,7 @@
         desc += f'-{augpipe}'
 
     augpipe_specs = {
-<<<<<<< HEAD
-        'crop':   dict(crop=True),
-=======
         'crop':   dict(crop=True, xflip=1),
->>>>>>> 67a0516f
         'blit':   dict(xflip=1, rotate90=1, xint=1),
         'geom':   dict(scale=1, rotate=1, aniso=1, xfrac=1),
         'color':  dict(brightness=1, contrast=1, lumaflip=1, hue=1, saturation=1),
