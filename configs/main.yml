env:
  python_bin: "python" # Path to the python bin
  base_project_dir: ${hydra:runtime.cwd}
  before_train_commands: []
  torch_extensions_dir: "/tmp/torch_extensions"
  datasets_dir: "data"
  objects_to_copy:
    - ${env.base_project_dir}/src
    - ${env.base_project_dir}/configs
  # A list of objects that are static and too big
  # to be copy-pasted for each experiment
  symlinks_to_create:
    - ${env.base_project_dir}/data

num_gpus: 4
dataset:
  source_path: ${env.datasets_dir}/${dataset.name}.zip
  target_path: data/${dataset.name}.zip
print_only: false

project_release_dir:
  _target_: src.infra.utils.get_experiment_path
  master_dir: ${env.base_project_dir}/experiments
  experiment_name: ${experiment_name}

train_args:
  outdir: ${project_release_dir}
  data: ${dataset.target_path}
  gpus: ${num_gpus}
<<<<<<< HEAD
  metrics: "fid1k_full" #,kid1k_full,is1k"
  cfg: nerf
  generate_video: True
  video_front_view: False
=======
  metrics: "fid1k_full" #,kid1k_full,is1k,fid5k_full,kid1k_full,is1k"
  cfg: nerf
  generate_video: True
  video_front_view: True
>>>>>>> 67a0516f
  snap: 50

  aug: fixed
  augpipe: crop
  p: 0.5
  mirror: 1
<<<<<<< HEAD
  hydra_cfg_name: "nerf-gan.yml"
=======
  hydra_cfg_name: "nerf-gan-celeba.yml"
>>>>>>> 67a0516f

train_args_str:
  _target_: src.infra.utils.cfg_to_args_str
  cfg: ${train_args}<|MERGE_RESOLUTION|>--- conflicted
+++ resolved
@@ -27,28 +27,17 @@
   outdir: ${project_release_dir}
   data: ${dataset.target_path}
   gpus: ${num_gpus}
-<<<<<<< HEAD
-  metrics: "fid1k_full" #,kid1k_full,is1k"
-  cfg: nerf
-  generate_video: True
-  video_front_view: False
-=======
   metrics: "fid1k_full" #,kid1k_full,is1k,fid5k_full,kid1k_full,is1k"
   cfg: nerf
   generate_video: True
   video_front_view: True
->>>>>>> 67a0516f
   snap: 50
 
   aug: fixed
   augpipe: crop
   p: 0.5
   mirror: 1
-<<<<<<< HEAD
-  hydra_cfg_name: "nerf-gan.yml"
-=======
   hydra_cfg_name: "nerf-gan-celeba.yml"
->>>>>>> 67a0516f
 
 train_args_str:
   _target_: src.infra.utils.cfg_to_args_str
